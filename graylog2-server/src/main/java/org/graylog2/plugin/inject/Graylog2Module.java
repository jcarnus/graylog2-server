/**
 * This file is part of Graylog.
 *
 * Graylog is free software: you can redistribute it and/or modify
 * it under the terms of the GNU General Public License as published by
 * the Free Software Foundation, either version 3 of the License, or
 * (at your option) any later version.
 *
 * Graylog is distributed in the hope that it will be useful,
 * but WITHOUT ANY WARRANTY; without even the implied warranty of
 * MERCHANTABILITY or FITNESS FOR A PARTICULAR PURPOSE.  See the
 * GNU General Public License for more details.
 *
 * You should have received a copy of the GNU General Public License
 * along with Graylog.  If not, see <http://www.gnu.org/licenses/>.
 */
package org.graylog2.plugin.inject;

import com.fasterxml.jackson.databind.JsonSerializer;
import com.google.common.util.concurrent.Service;
import com.google.inject.AbstractModule;
import com.google.inject.Key;
import com.google.inject.TypeLiteral;
import com.google.inject.assistedinject.FactoryModuleBuilder;
import com.google.inject.multibindings.MapBinder;
import com.google.inject.multibindings.Multibinder;
import com.google.inject.multibindings.OptionalBinder;
import com.google.inject.name.Names;

import org.apache.shiro.realm.AuthenticatingRealm;
import org.graylog2.audit.AuditEventSender;
import org.graylog2.audit.AuditEventType;
import org.graylog2.audit.PluginAuditEventTypes;
import org.graylog2.audit.formatter.AuditEventFormatter;
import org.graylog2.migrations.Migration;
import org.graylog2.plugin.alarms.AlertCondition;
import org.graylog2.plugin.dashboards.widgets.WidgetStrategy;
import org.graylog2.plugin.decorators.SearchResponseDecorator;
import org.graylog2.plugin.indexer.retention.RetentionStrategy;
import org.graylog2.plugin.indexer.rotation.RotationStrategy;
import org.graylog2.plugin.inputs.MessageInput;
import org.graylog2.plugin.inputs.annotations.ConfigClass;
import org.graylog2.plugin.inputs.annotations.FactoryClass;
import org.graylog2.plugin.inputs.codecs.Codec;
import org.graylog2.plugin.inputs.transports.Transport;
import org.graylog2.plugin.lookup.LookupCache;
import org.graylog2.plugin.lookup.LookupCacheConfiguration;
import org.graylog2.plugin.lookup.LookupDataAdapter;
import org.graylog2.plugin.lookup.LookupDataAdapterConfiguration;
import org.graylog2.plugin.outputs.MessageOutput;
import org.graylog2.plugin.security.PasswordAlgorithm;
import org.graylog2.plugin.security.PluginPermissions;
import org.slf4j.Logger;
import org.slf4j.LoggerFactory;

import java.lang.annotation.Annotation;

import javax.annotation.Nonnull;
import javax.annotation.Nullable;
import javax.ws.rs.container.ContainerResponseFilter;
import javax.ws.rs.container.DynamicFeature;
import javax.ws.rs.ext.ExceptionMapper;

public abstract class Graylog2Module extends AbstractModule {
    private static final Logger LOG = LoggerFactory.getLogger(Graylog2Module.class);

    protected void installTransport(
            MapBinder<String, Transport.Factory<? extends Transport>> mapBinder,
            String name,
            Class<? extends Transport> transportClass) {

        final Class<? extends Transport.Config> configClass =
                (Class<? extends Transport.Config>)
                        findInnerClassAnnotatedWith(ConfigClass.class, transportClass, Transport.Config.class);

        final Class<? extends Transport.Factory<? extends Transport>> factoryClass =
                (Class<? extends Transport.Factory<? extends Transport>>)
                        findInnerClassAnnotatedWith(FactoryClass.class, transportClass, Transport.Factory.class);

        if (configClass == null) {
            LOG.error("Unable to find an inner class annotated with @ConfigClass in transport {}. This transport will not be available!",
                    transportClass);
            return;
        }
        if (factoryClass == null) {
            LOG.error("Unable to find an inner class annotated with @FactoryClass in transport {}. This transport will not be available!",
                    transportClass);
            return;
        }
        installTransport(mapBinder, name, transportClass, configClass, factoryClass);
    }

    protected void installTransport(
            MapBinder<String, Transport.Factory<? extends Transport>> mapBinder,
            String name,
            Class<? extends Transport> transportClass,
            Class<? extends Transport.Config> configClass,
            Class<? extends Transport.Factory<? extends Transport>> factoryClass) {
        final Key<? extends Transport.Factory<? extends Transport>> factoryKey = Key.get(factoryClass);
        install(new FactoryModuleBuilder()
                .implement(Transport.class, transportClass)
                .implement(Transport.Config.class, configClass)
                .build(factoryClass));

        mapBinder.addBinding(name).to(factoryKey);
    }

    protected void installCodec(MapBinder<String, Codec.Factory<? extends Codec>> mapBinder, Class<? extends Codec> codecClass) {
        if (codecClass.isAnnotationPresent(org.graylog2.plugin.inputs.annotations.Codec.class)) {
            final org.graylog2.plugin.inputs.annotations.Codec a = codecClass.getAnnotation(org.graylog2.plugin.inputs.annotations.Codec.class);
            installCodec(mapBinder, a.name(), codecClass);
        } else {
            LOG.error("Codec {} not annotated with {}. Cannot determine its id. This is a bug, please use that annotation, this codec will not be available",
                    codecClass, org.graylog2.plugin.inputs.annotations.Codec.class);
        }
    }

    protected void installCodec(
            MapBinder<String, Codec.Factory<? extends Codec>> mapBinder,
            String name,
            Class<? extends Codec> codecClass) {

        final Class<? extends Codec.Config> configClass =
                (Class<? extends Codec.Config>)
                        findInnerClassAnnotatedWith(ConfigClass.class, codecClass, Codec.Config.class);

        final Class<? extends Codec.Factory<? extends Codec>> factoryClass =
                (Class<? extends Codec.Factory<? extends Codec>>)
                        findInnerClassAnnotatedWith(FactoryClass.class, codecClass, Codec.Factory.class);

        if (configClass == null) {
            LOG.error("Unable to find an inner class annotated with @ConfigClass in codec {}. This codec will not be available!",
                    codecClass);
            return;
        }
        if (factoryClass == null) {
            LOG.error("Unable to find an inner class annotated with @FactoryClass in codec {}. This codec will not be available!",
                    codecClass);
            return;
        }
        installCodec(mapBinder, name, codecClass, configClass, factoryClass);
    }

    protected void installCodec(
            MapBinder<String, Codec.Factory<? extends Codec>> mapBinder,
            String name,
            Class<? extends Codec> codecClass,
            Class<? extends Codec.Config> configClass,
            Class<? extends Codec.Factory<? extends Codec>> factoryClass) {

        final Key<? extends Codec.Factory<? extends Codec>> factoryKey = Key.get(factoryClass);

        install(new FactoryModuleBuilder()
                .implement(Codec.class, codecClass)
                .implement(Codec.Config.class, configClass)
                .build(factoryClass));

        mapBinder.addBinding(name).to(factoryKey);
    }

    @Nullable
    protected Class<?> findInnerClassAnnotatedWith(Class<? extends Annotation> annotationClass,
                                                   Class<?> containingClass,
                                                   Class<?> targetClass) {
        final Class<?>[] declaredClasses = containingClass.getDeclaredClasses();
        Class<?> annotatedClass = null;
        for (final Class<?> declaredClass : declaredClasses) {
            if (!declaredClass.isAnnotationPresent(annotationClass)) {
                continue;
            }
            if (targetClass.isAssignableFrom(declaredClass)) {
                if (annotatedClass != null) {
                    LOG.error("Multiple annotations for {} found in {}. This is invalid.", annotatedClass.getSimpleName(), containingClass);
                    return null;
                }
                annotatedClass = declaredClass;
            } else {
                LOG.error("{} annotated as {} is not extending the expected {}. Did you forget to implement the correct interface?",
                        declaredClass, annotationClass.getSimpleName(), targetClass);
                return null;
            }
        }
        return annotatedClass;
    }

    protected MapBinder<String, Codec.Factory<? extends Codec>> codecMapBinder() {
        return MapBinder.newMapBinder(binder(),
                TypeLiteral.get(String.class),
                new TypeLiteral<Codec.Factory<? extends Codec>>() {
                });
    }

    protected MapBinder<String, Transport.Factory<? extends Transport>> transportMapBinder() {
        return MapBinder.newMapBinder(binder(),
                TypeLiteral.get(String.class),
                new TypeLiteral<Transport.Factory<? extends Transport>>() {
                });
    }

    protected MapBinder<String, MessageInput.Factory<? extends MessageInput>> inputsMapBinder() {
        return MapBinder.newMapBinder(binder(),
                TypeLiteral.get(String.class),
                new TypeLiteral<MessageInput.Factory<? extends MessageInput>>() {
                });
    }

    protected MapBinder<String, RotationStrategy> rotationStrategiesMapBinder() {
        return MapBinder.newMapBinder(binder(), String.class, RotationStrategy.class);
    }

    protected MapBinder<String, RetentionStrategy> retentionStrategyMapBinder() {
        return MapBinder.newMapBinder(binder(), String.class, RetentionStrategy.class);
    }

    protected void installRotationStrategy(MapBinder<String, RotationStrategy> mapBinder, Class<? extends RotationStrategy> target) {
        mapBinder.addBinding(target.getCanonicalName()).to(target);
    }

    protected void installRetentionStrategy(MapBinder<String, RetentionStrategy> mapBinder, Class<? extends RetentionStrategy> target) {
        mapBinder.addBinding(target.getCanonicalName()).to(target);
    }

    protected <T extends MessageInput> void installInput(MapBinder<String, MessageInput.Factory<? extends MessageInput>> inputMapBinder,
                                                         Class<T> target,
                                                         Class<? extends MessageInput.Factory<T>> targetFactory) {
        install(new FactoryModuleBuilder().implement(MessageInput.class, target).build(targetFactory));
        inputMapBinder.addBinding(target.getCanonicalName()).to(Key.get(targetFactory));
    }

    protected <T extends MessageInput> void installInput(MapBinder<String, MessageInput.Factory<? extends MessageInput>> inputMapBinder,
                                                         Class<T> target) {
        Class<? extends MessageInput.Factory<T>> factoryClass =
                (Class<? extends MessageInput.Factory<T>>) findInnerClassAnnotatedWith(FactoryClass.class, target, MessageInput.Factory.class);

        if (factoryClass == null) {
            LOG.error("Unable to find an inner class annotated with @FactoryClass in input {}. This input will not be available!", target);
            return;
        }

        installInput(inputMapBinder, target, factoryClass);
    }

    protected MapBinder<String, MessageOutput.Factory<? extends MessageOutput>> outputsMapBinder() {
        return MapBinder.newMapBinder(binder(),
                TypeLiteral.get(String.class),
                new TypeLiteral<MessageOutput.Factory<? extends MessageOutput>>() {
                });
    }

    protected <T extends MessageOutput> void installOutput(MapBinder<String, MessageOutput.Factory<? extends MessageOutput>> outputMapBinder,
                                                           Class<T> target,
                                                           Class<? extends MessageOutput.Factory<T>> targetFactory) {
        install(new FactoryModuleBuilder().implement(MessageOutput.class, target).build(targetFactory));
        outputMapBinder.addBinding(target.getCanonicalName()).to(Key.get(targetFactory));
    }

    protected <T extends MessageOutput> void installOutput(MapBinder<String, MessageOutput.Factory<? extends MessageOutput>> outputMapBinder,
                                                           Class<T> target) {
        Class<? extends MessageOutput.Factory<T>> factoryClass =
                (Class<? extends MessageOutput.Factory<T>>) findInnerClassAnnotatedWith(FactoryClass.class, target, MessageOutput.Factory.class);

        if (factoryClass == null) {
            LOG.error("Unable to find an inner class annotated with @FactoryClass in output {}. This output will not be available!", target);
            return;
        }

        installOutput(outputMapBinder, target, factoryClass);
    }

    protected MapBinder<String, WidgetStrategy.Factory<? extends WidgetStrategy>> widgetStrategyBinder() {
        return MapBinder.newMapBinder(binder(), TypeLiteral.get(String.class), new TypeLiteral<WidgetStrategy.Factory<? extends WidgetStrategy>>() {
        });
    }

    protected void installWidgetStrategy(MapBinder<String, WidgetStrategy.Factory<? extends WidgetStrategy>> widgetStrategyBinder,
                                         Class<? extends WidgetStrategy> target,
                                         Class<? extends WidgetStrategy.Factory<? extends WidgetStrategy>> targetFactory) {
        install(new FactoryModuleBuilder().implement(WidgetStrategy.class, target).build(targetFactory));
        widgetStrategyBinder.addBinding(target.getCanonicalName()).to(Key.get(targetFactory));
    }

    protected void installWidgetStrategyWithAlias(MapBinder<String, WidgetStrategy.Factory<? extends WidgetStrategy>> widgetStrategyBinder,
                                                  String key,
                                                  Class<? extends WidgetStrategy> target,
                                                  Class<? extends WidgetStrategy.Factory<? extends WidgetStrategy>> targetFactory) {
        installWidgetStrategy(widgetStrategyBinder, target, targetFactory);
        widgetStrategyBinder.addBinding(key).to(Key.get(targetFactory));
    }

    protected Multibinder<PluginPermissions> permissionsBinder() {
        return Multibinder.newSetBinder(binder(), PluginPermissions.class);
    }

    protected void installPermissions(Multibinder<PluginPermissions> classMultibinder,
                                      Class<? extends PluginPermissions> permissionsClass) {
        classMultibinder.addBinding().to(permissionsClass);
    }

    protected Multibinder<PluginAuditEventTypes> auditEventTypesBinder() {
        return Multibinder.newSetBinder(binder(), PluginAuditEventTypes.class);
    }

    protected void installAuditEventTypes(Multibinder<PluginAuditEventTypes> classMultibinder,
                                          Class<? extends PluginAuditEventTypes> auditEventTypesClass) {
        classMultibinder.addBinding().to(auditEventTypesClass);
    }

    protected MapBinder<AuditEventType, AuditEventFormatter> auditEventFormatterMapBinder() {
        return MapBinder.newMapBinder(binder(), AuditEventType.class, AuditEventFormatter.class);
    }

    protected void installAuditEventFormatter(MapBinder<AuditEventType, AuditEventFormatter> auditEventFormatterMapBinder,
                                              AuditEventType auditEventType,
                                              Class<? extends AuditEventFormatter> auditEventFormatter) {
        auditEventFormatterMapBinder.addBinding(auditEventType).to(auditEventFormatter);
    }

    protected OptionalBinder<AuditEventSender> auditEventSenderBinder() {
        return OptionalBinder.newOptionalBinder(binder(), AuditEventSender.class);
    }


    @Nonnull
    protected Multibinder<Class<? extends DynamicFeature>> jerseyDynamicFeatureBinder() {
        return Multibinder.newSetBinder(binder(), new DynamicFeatureType());
    }

    @Nonnull
    protected Multibinder<Class<? extends ContainerResponseFilter>> jerseyContainerResponseFilterBinder() {
        return Multibinder.newSetBinder(binder(), new ContainerResponseFilterType());
    }

    @Nonnull
    protected Multibinder<Class<? extends ExceptionMapper>> jerseyExceptionMapperBinder() {
        return Multibinder.newSetBinder(binder(), new ExceptionMapperType());
    }

    @Nonnull
    protected Multibinder<Class> jerseyAdditionalComponentsBinder() {
        return Multibinder.newSetBinder(binder(), Class.class, Names.named("additionalJerseyComponents"));
    }

    protected Multibinder<Service> serviceBinder() {
        return Multibinder.newSetBinder(binder(), Service.class);
    }

    protected MapBinder<String, PasswordAlgorithm> passwordAlgorithmBinder() {
        return MapBinder.newMapBinder(binder(), String.class, PasswordAlgorithm.class);
    }

    protected MapBinder<String, AuthenticatingRealm> authenticationRealmBinder() {
        return MapBinder.newMapBinder(binder(), String.class, AuthenticatingRealm.class);
    }

    protected MapBinder<String, SearchResponseDecorator.Factory> searchResponseDecoratorBinder() {
        return MapBinder.newMapBinder(binder(), String.class, SearchResponseDecorator.Factory.class);
    }

    protected void installSearchResponseDecorator(MapBinder<String, SearchResponseDecorator.Factory> searchResponseDecoratorBinder,
                                                  Class<? extends SearchResponseDecorator> searchResponseDecoratorClass,
                                                  Class<? extends SearchResponseDecorator.Factory> searchResponseDecoratorFactoryClass) {
        install(new FactoryModuleBuilder().implement(SearchResponseDecorator.class, searchResponseDecoratorClass).build(searchResponseDecoratorFactoryClass));
        searchResponseDecoratorBinder.addBinding(searchResponseDecoratorClass.getCanonicalName()).to(searchResponseDecoratorFactoryClass);
    }

    protected MapBinder<String, AlertCondition.Factory> alertConditionBinder() {
        return MapBinder.newMapBinder(binder(), String.class, AlertCondition.Factory.class);
    }

    protected void installAlertCondition(MapBinder<String, AlertCondition.Factory> alertConditionBinder,
                                         Class<? extends AlertCondition> alertConditionClass,
                                         Class<? extends AlertCondition.Factory> alertConditionFactoryClass) {
        install(new FactoryModuleBuilder().implement(AlertCondition.class, alertConditionClass).build(alertConditionFactoryClass));
        alertConditionBinder.addBinding(alertConditionClass.getCanonicalName()).to(alertConditionFactoryClass);
    }

    protected void installAlertConditionWithCustomName(MapBinder<String, AlertCondition.Factory> alertConditionBinder,
                                                       String identifier,
                                                       Class<? extends AlertCondition> alertConditionClass,
                                                       Class<? extends AlertCondition.Factory> alertConditionFactoryClass) {
        install(new FactoryModuleBuilder().implement(AlertCondition.class, alertConditionClass).build(alertConditionFactoryClass));
        alertConditionBinder.addBinding(identifier).to(alertConditionFactoryClass);
    }

    protected MapBinder<String, LookupCache.Factory> lookupCacheBinder() {
        return MapBinder.newMapBinder(binder(), String.class, LookupCache.Factory.class);
    }

    protected void installLookupCache(String name,
                                      Class<? extends LookupCache> cacheClass,
                                      Class<? extends LookupCache.Factory> factoryClass,
                                      Class<? extends LookupCacheConfiguration> configClass) {
        install(new FactoryModuleBuilder().implement(LookupCache.class, cacheClass).build(factoryClass));
        lookupCacheBinder().addBinding(name).to(factoryClass);
        jacksonSubTypesBinder().addBinding(name).toInstance(configClass);
    }


    protected MapBinder<String, LookupDataAdapter.Factory> lookupDataAdapterBinder() {
        return MapBinder.newMapBinder(binder(), String.class, LookupDataAdapter.Factory.class);
    }

    protected void installLookupDataAdapter(String name,
                                            Class<? extends LookupDataAdapter> adapterClass,
                                            Class<? extends LookupDataAdapter.Factory> factoryClass,
                                            Class<? extends LookupDataAdapterConfiguration> configClass) {
        install(new FactoryModuleBuilder().implement(LookupDataAdapter.class, adapterClass).build(factoryClass));
        lookupDataAdapterBinder().addBinding(name).to(factoryClass);
        jacksonSubTypesBinder().addBinding(name).toInstance(configClass);
    }

    protected MapBinder<String, Object> jacksonSubTypesBinder() {
        return MapBinder.newMapBinder(binder(), TypeLiteral.get(String.class), TypeLiteral.get(Object.class), JacksonSubTypes.class);
    }

<<<<<<< HEAD
    protected Multibinder<Migration> migrationsBinder() {
        return Multibinder.newSetBinder(binder(), Migration.class);
=======
    protected Multibinder<JsonSerializer> customSerializerBinder() {
        return Multibinder.newSetBinder(binder(), JsonSerializer.class);
    }

    protected void addSerializer(Class<? extends JsonSerializer> serializer) {
        customSerializerBinder().addBinding().to(serializer);
>>>>>>> 8778a297
    }

    private static class DynamicFeatureType extends TypeLiteral<Class<? extends DynamicFeature>> {}

    private static class ContainerResponseFilterType extends TypeLiteral<Class<? extends ContainerResponseFilter>> {}

    private static class ExceptionMapperType extends TypeLiteral<Class<? extends ExceptionMapper>> {}
}<|MERGE_RESOLUTION|>--- conflicted
+++ resolved
@@ -413,17 +413,8 @@
         return MapBinder.newMapBinder(binder(), TypeLiteral.get(String.class), TypeLiteral.get(Object.class), JacksonSubTypes.class);
     }
 
-<<<<<<< HEAD
     protected Multibinder<Migration> migrationsBinder() {
         return Multibinder.newSetBinder(binder(), Migration.class);
-=======
-    protected Multibinder<JsonSerializer> customSerializerBinder() {
-        return Multibinder.newSetBinder(binder(), JsonSerializer.class);
-    }
-
-    protected void addSerializer(Class<? extends JsonSerializer> serializer) {
-        customSerializerBinder().addBinding().to(serializer);
->>>>>>> 8778a297
     }
 
     private static class DynamicFeatureType extends TypeLiteral<Class<? extends DynamicFeature>> {}
