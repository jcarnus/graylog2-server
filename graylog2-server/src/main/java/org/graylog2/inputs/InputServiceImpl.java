--- conflicted
+++ resolved
@@ -292,13 +292,6 @@
 
     @Override
     public MessageInput getMessageInput(Input io) throws NoSuchInputTypeException {
-<<<<<<< HEAD
-        MessageInput input = buildMessageInput(io);
-=======
-        final MessageInput input = buildMessageInput(io);
-        input.initialize(new Configuration(io.getConfiguration()));
->>>>>>> ebee90d8
-
-        return input;
+        return buildMessageInput(io);
     }
 }