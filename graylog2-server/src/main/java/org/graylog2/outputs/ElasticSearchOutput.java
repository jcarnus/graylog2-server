--- conflicted
+++ resolved
@@ -22,17 +22,12 @@
 import com.codahale.metrics.Meter;
 import com.codahale.metrics.MetricRegistry;
 import com.codahale.metrics.Timer;
-<<<<<<< HEAD
-import com.google.common.collect.Maps;
-import org.graylog2.indexer.Indexer;
-=======
 import com.google.common.base.Joiner;
 import com.google.common.collect.Lists;
 import com.google.common.collect.Maps;
 import com.google.common.collect.Ordering;
-import org.graylog2.Core;
-import org.graylog2.plugin.GraylogServer;
->>>>>>> fee63c42
+import com.google.inject.Inject;
+import org.graylog2.indexer.Indexer;
 import org.graylog2.plugin.Message;
 import org.graylog2.plugin.outputs.MessageOutput;
 import org.graylog2.plugin.outputs.MessageOutputConfigurationException;
@@ -40,10 +35,6 @@
 import org.slf4j.Logger;
 import org.slf4j.LoggerFactory;
 
-<<<<<<< HEAD
-import javax.inject.Inject;
-=======
->>>>>>> fee63c42
 import java.util.List;
 import java.util.Map;
 
@@ -74,15 +65,11 @@
     @Override
     public void write(List<Message> messages, OutputStreamConfiguration streamConfig) throws Exception {
         LOG.debug("Writing <{}> messages.", messages.size());
-<<<<<<< HEAD
-=======
         if (LOG.isTraceEnabled()) {
-            final List<String> sortedIds = Ordering.natural().sortedCopy(Lists.transform(messages,  Message.ID_FUNCTION));
+            final List<String> sortedIds = Ordering.natural().sortedCopy(Lists.transform(messages, Message.ID_FUNCTION));
             LOG.trace("Writing message ids to [{}]: <{}>", getName(), Joiner.on(", ").join(sortedIds));
         }
-        Core serverImpl = (Core) server;
->>>>>>> fee63c42
-        
+
         writes.mark();
 
         Timer.Context tcx = processTime.time();
