<?xml version="1.0" encoding="UTF-8"?>
<project xmlns="http://maven.apache.org/POM/4.0.0"
         xmlns:xsi="http://www.w3.org/2001/XMLSchema-instance"
         xsi:schemaLocation="http://maven.apache.org/POM/4.0.0 http://maven.apache.org/xsd/maven-4.0.0.xsd">
    <modelVersion>4.0.0</modelVersion>

    <groupId>org.graylog2</groupId>
    <artifactId>graylog2-server</artifactId>
    <version>0.9.7-dev</version>
    <packaging>jar</packaging>

    <properties>
        <project.build.sourceEncoding>UTF-8</project.build.sourceEncoding>
        <metrics.version>2.1.2</metrics.version>
    </properties>

    <repositories>
       <repository>
            <id>OSS Sonatype</id>
            <name>Sonatype Opensource Release Repo</name>
            <url>https://oss.sonatype.org/content/repositories/releases/</url>
        </repository>
    </repositories>

    <dependencies>
        <dependency>
            <groupId>com.google.guava</groupId>
            <artifactId>guava</artifactId>
            <version>11.0.2</version>
        </dependency>
        <dependency>
            <groupId>org.syslog4j</groupId>
            <artifactId>syslog4j</artifactId>
            <version>0.9.46</version>
        </dependency>
        <dependency>
            <groupId>com.googlecode.json-simple</groupId>
            <artifactId>json-simple</artifactId>
            <version>1.1</version>
        </dependency>
        <dependency>
            <groupId>org.mongodb</groupId>
            <artifactId>mongo-java-driver</artifactId>
            <version>2.7.1</version>
            <type>jar</type>
        </dependency>
        <dependency>
            <groupId>junit</groupId>
            <artifactId>junit</artifactId>
            <version>4.10</version>
            <scope>test</scope>
        </dependency>
        <dependency>
            <groupId>commons-codec</groupId>
            <artifactId>commons-codec</artifactId>
            <version>1.4</version>
            <scope>test</scope>
        </dependency>
        <dependency>
            <groupId>com.rabbitmq</groupId>
            <artifactId>amqp-client</artifactId>
            <version>2.6.1</version>
        </dependency>
        <dependency>
            <groupId>org.drools</groupId>
            <artifactId>drools-compiler</artifactId>
            <version>5.3.0.Final</version>
        </dependency>
        <dependency>
            <groupId>joda-time</groupId>
            <artifactId>joda-time</artifactId>
            <version>1.6.2</version>
        </dependency>
        <dependency>
            <groupId>log4j</groupId>
            <artifactId>log4j</artifactId>
            <version>1.2.16</version>
        </dependency>
        <dependency>
            <groupId>com.beust</groupId>
            <artifactId>jcommander</artifactId>
            <version>1.18</version>
        </dependency>
        <dependency>
            <groupId>commons-io</groupId>
            <artifactId>commons-io</artifactId>
            <version>2.0.1</version>
        </dependency>
        <dependency>
            <groupId>com.github.joschi</groupId>
            <artifactId>jadconfig</artifactId>
            <version>0.3</version>
        </dependency>
        <dependency>
            <groupId>org.slf4j</groupId>
            <artifactId>slf4j-log4j12</artifactId>
            <version>1.6.1</version>
        </dependency>
        <dependency>
        	<groupId>org.elasticsearch</groupId>
        	<artifactId>elasticsearch</artifactId>
        	<version>0.19.8</version>
        </dependency>
        <dependency>
            <groupId>io.netty</groupId>
            <artifactId>netty</artifactId>
            <version>3.3.1.Final</version>
        </dependency>
        <dependency>
            <groupId>org.apache.commons</groupId>
            <artifactId>commons-lang3</artifactId>
            <version>3.1</version>
        </dependency>
        <dependency>
            <groupId>org.jmock</groupId>
            <artifactId>jmock</artifactId>
            <version>2.5.1</version>
            <scope>test</scope>
        </dependency>
        <dependency>
            <groupId>com.yammer.metrics</groupId>
            <artifactId>metrics-core</artifactId>
            <version>${metrics.version}</version>
        </dependency>
        <dependency>
            <groupId>com.yammer.metrics</groupId>
            <artifactId>metrics-graphite</artifactId>
            <version>${metrics.version}</version>
        </dependency>
        <dependency>
            <groupId>com.twilio.sdk</groupId>
            <artifactId>twilio-java-sdk</artifactId>
            <version>3.3.9</version>
            <classifier>jar-with-dependencies</classifier>
        </dependency>
        <dependency>
<<<<<<< HEAD
            <groupId>com.googlecode.disruptor</groupId>
            <artifactId>disruptor</artifactId>
            <version>2.10.3</version>
=======
            <groupId>org.graylog2</groupId>
            <artifactId>graylog2-plugin</artifactId>
            <version>0.9.7-dev</version>
>>>>>>> a04d5a7f
        </dependency>
    </dependencies>

    <build>
        <plugins>
            <plugin>
                <groupId>org.apache.maven.plugins</groupId>
                <artifactId>maven-compiler-plugin</artifactId>
                <version>2.3.2</version>
                <configuration>
                    <source>1.6</source>
                    <target>1.6</target>
                </configuration>
            </plugin>
            <plugin>
                <groupId>org.apache.maven.plugins</groupId>
                <artifactId>maven-surefire-plugin</artifactId>
                <version>2.6</version>
                <configuration>
                    <excludes>
                        <exclude>**/*IntegrationTest.java</exclude>
                    </excludes>
                    <includes>
                        <include>**/*Spec.class</include>
                        <include>**/*Test.class</include>
                    </includes>
                </configuration>
            </plugin>
            <plugin>
                <groupId>org.apache.maven.plugins</groupId>
                <artifactId>maven-jar-plugin</artifactId>
                <version>2.3.1</version>
                <configuration>
                    <finalName>graylog2-server</finalName>
                    <archive>
                        <manifest>
                            <mainClass>org.graylog2.Main</mainClass>
                        </manifest>
                    </archive>
                </configuration>
            </plugin>
            <plugin>
                <groupId>org.apache.maven.plugins</groupId>
                <artifactId>maven-assembly-plugin</artifactId>
                <version>2.2.1</version>
                <configuration>
                    <finalName>graylog2-server</finalName>
                    <archive>
                        <manifest>
                            <mainClass>org.graylog2.Main</mainClass>
                        </manifest>
                    </archive>
                    <descriptorRefs>
                        <descriptorRef>jar-with-dependencies</descriptorRef>
                    </descriptorRefs>
                </configuration>
            </plugin>
        </plugins>
        <testResources>
            <testResource>
                <directory>src/main/resources</directory>
                <includes>
                    <include>log4j.xml</include>
                </includes>
            </testResource>
        </testResources>
    </build>
    <name>graylog2-server</name>
    <description>http://www.graylog2.org/</description>
</project>

<|MERGE_RESOLUTION|>--- conflicted
+++ resolved
@@ -134,15 +134,14 @@
             <classifier>jar-with-dependencies</classifier>
         </dependency>
         <dependency>
-<<<<<<< HEAD
+            <groupId>${project.groupId}</groupId>
+            <artifactId>graylog2-plugin</artifactId>
+            <version>${project.version}</version>
+        </dependency>
+        <dependency>
             <groupId>com.googlecode.disruptor</groupId>
             <artifactId>disruptor</artifactId>
             <version>2.10.3</version>
-=======
-            <groupId>org.graylog2</groupId>
-            <artifactId>graylog2-plugin</artifactId>
-            <version>0.9.7-dev</version>
->>>>>>> a04d5a7f
         </dependency>
     </dependencies>
 
