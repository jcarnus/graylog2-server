<?xml version="1.0" encoding="UTF-8"?>
<!--
  ~ Copyright 2012-2014 TORCH GmbH
  ~
  ~ This file is part of Graylog2.
  ~
  ~ Graylog2 is free software: you can redistribute it and/or modify
  ~ it under the terms of the GNU General Public License as published by
  ~ the Free Software Foundation, either version 3 of the License, or
  ~ (at your option) any later version.
  ~
  ~ Graylog2 is distributed in the hope that it will be useful,
  ~ but WITHOUT ANY WARRANTY; without even the implied warranty of
  ~ MERCHANTABILITY or FITNESS FOR A PARTICULAR PURPOSE.  See the
  ~ GNU General Public License for more details.
  ~
  ~ You should have received a copy of the GNU General Public License
  ~ along with Graylog2.  If not, see <http://www.gnu.org/licenses/>.
  -->

<project xmlns="http://maven.apache.org/POM/4.0.0" xmlns:xsi="http://www.w3.org/2001/XMLSchema-instance"
         xsi:schemaLocation="http://maven.apache.org/POM/4.0.0 http://maven.apache.org/xsd/maven-4.0.0.xsd">
    <modelVersion>4.0.0</modelVersion>
    <prerequisites>
        <maven>3.0.1</maven>
    </prerequisites>

    <groupId>org.graylog2</groupId>
    <artifactId>graylog2-parent</artifactId>
<<<<<<< HEAD
    <version>0.91.1+perfFixes</version>
=======
    <version>0.91.3-SNAPSHOT</version>
>>>>>>> 05af5ef1
    <packaging>pom</packaging>
    <name>Graylog2</name>
    <url>http://graylog2.org/</url>
    <inceptionYear>2012</inceptionYear>

    <parent>
        <groupId>org.sonatype.oss</groupId>
        <artifactId>oss-parent</artifactId>
        <version>9</version>
    </parent>

    <modules>
        <module>graylog2-plugin-interfaces</module>
        <module>graylog2-shared</module>
        <module>graylog2-server</module>
        <module>graylog2-inputs</module>
        <module>graylog2-radio</module>
        <module>graylog2-rest-routes</module>
        <module>graylog2-rest-client</module>
    </modules>

    <organization>
        <name>TORCH GmbH</name>
        <url>https://www.torch.sh/</url>
    </organization>

    <scm>
        <connection>scm:git:git://github.com/Graylog2/graylog2-server.git</connection>
        <developerConnection>scm:git:git@github.com:Graylog2/graylog2-server.git</developerConnection>
        <url>https://github.com/Graylog2/graylog2-server</url>
        <tag>HEAD</tag>
    </scm>

    <issueManagement>
        <system>GitHub Issues</system>
        <url>https://github.com/Graylog2/graylog2-server/issues</url>
    </issueManagement>

    <ciManagement>
        <system>Travis CI</system>
        <url>https://travis-ci.org/Graylog2/graylog2-server</url>
    </ciManagement>

    <mailingLists>
        <mailingList>
            <name>Graylog2 User List</name>
            <subscribe>graylog2+subscribe@googlegroups.com</subscribe>
            <unsubscribe>graylog2+unsubscribe@googlegroups.com</unsubscribe>
            <post>graylog2@googlegroups.com</post>
            <archive>https://groups.google.com/forum/#!forum/graylog2</archive>
            <otherArchives>
                <otherArchive>http://dir.gmane.org/gmane.comp.sysutils.graylog2.general</otherArchive>
            </otherArchives>
        </mailingList>
    </mailingLists>

    <properties>
        <project.reporting.outputEncoding>UTF-8</project.reporting.outputEncoding>
        <project.build.sourceEncoding>UTF-8</project.build.sourceEncoding>

        <maven.build.timestamp.format>yyyyMMddHHmmss</maven.build.timestamp.format>
        <build.timestamp>${maven.build.timestamp}</build.timestamp> <!-- to work around filtering bug, which makes maven.build.timestamp inaccessible -->

        <metrics.version>3.0.2</metrics.version>
        <jackson.version>2.4.2</jackson.version>
        <jersey.version>2.11</jersey.version>
        <glassfish-hk2.version>2.3.0</glassfish-hk2.version>
        <apache-directory-version>1.0.0-M20</apache-directory-version>
        <surefire.version>2.17</surefire.version>
        <guice.version>3.0</guice.version>
        <drools.version>6.1.0.Final</drools.version>
        <slf4j.version>1.7.7</slf4j.version>
        <mongojack.version>2.1.0</mongojack.version>
        <findbugs.version>3.0.0</findbugs.version>
    </properties>

    <repositories>
        <!-- to make our snapshot releases work with Travis et al -->
        <repository>
            <id>sonatype-nexus-snapshots</id>
            <name>Sonatype Nexus Snapshots</name>
            <url>https://oss.sonatype.org/content/repositories/snapshots</url>
            <releases>
                <enabled>false</enabled>
            </releases>
            <snapshots>
                <enabled>true</enabled>
            </snapshots>
        </repository>
        <repository>
            <id>sonatype-nexus-releases</id>
            <name>Sonatype Nexus Releases</name>
            <url>https://oss.sonatype.org/content/repositories/releases</url>
            <releases>
                <enabled>true</enabled>
            </releases>
            <snapshots>
                <enabled>false</enabled>
            </snapshots>
        </repository>

        <repository>
            <id>atlassian-m2-repository</id>
            <name>Atlassian Public Repository</name>
            <url>https://maven.atlassian.com/public</url>
            <releases>
                <enabled>true</enabled>
            </releases>
            <snapshots>
                <enabled>false</enabled>
            </snapshots>
        </repository>
    </repositories>

    <!-- Every dependency of the entire project is defined here. It will not be automatically inluded in the projects,
    you need to list it by groupid:artifactid manually.
    This list is the only one that should contain actual version numbers.
    By not declaring them as <dependencies> we avoid exporting them to the poms that don't need all dependencies,
    such as the interface modules, rest-router etc.
    -->
    <dependencyManagement>
        <dependencies>
            <dependency>
                <groupId>org.graylog2</groupId>
                <artifactId>graylog2-plugin</artifactId>
                <version>${project.version}</version>
            </dependency>
            <dependency>
                <groupId>org.graylog2</groupId>
                <artifactId>graylog2-inputs</artifactId>
                <version>${project.version}</version>
            </dependency>
            <dependency>
                <groupId>org.graylog2</groupId>
                <artifactId>graylog2-shared</artifactId>
                <version>${project.version}</version>
            </dependency>

            <dependency>
                <groupId>com.google.guava</groupId>
                <artifactId>guava</artifactId>
                <version>17.0</version>
            </dependency>
            <dependency>
                <groupId>com.github.rholder</groupId>
                <artifactId>guava-retrying</artifactId>
                <version>1.0.6</version>
            </dependency>
            <dependency>
                <groupId>joda-time</groupId>
                <artifactId>joda-time</artifactId>
                <version>2.4</version>
            </dependency>
            <dependency>
                <groupId>org.mongodb</groupId>
                <artifactId>mongo-java-driver</artifactId>
                <version>2.12.3</version>
            </dependency>

            <dependency>
                <groupId>org.mongojack</groupId>
                <artifactId>mongojack</artifactId>
                <version>${mongojack.version}</version>
            </dependency>

            <dependency>
                <groupId>org.elasticsearch</groupId>
                <artifactId>elasticsearch</artifactId>
                <version>1.3.4</version>
            </dependency>
            <dependency>
                <groupId>org.apache.lucene</groupId>
                <artifactId>lucene-queryparser</artifactId>
                <version>4.9.1</version>
            </dependency>

            <dependency>
                <groupId>org.kie</groupId>
                <artifactId>kie-api</artifactId>
                <version>${drools.version}</version>
            </dependency>
            <dependency>
                <groupId>org.drools</groupId>
                <artifactId>drools-compiler</artifactId>
                <version>${drools.version}</version>
            </dependency>

            <dependency>
                <groupId>com.codahale.metrics</groupId>
                <artifactId>metrics-core</artifactId>
                <version>${metrics.version}</version>
            </dependency>
            <dependency>
                <groupId>com.codahale.metrics</groupId>
                <artifactId>metrics-annotation</artifactId>
                <version>${metrics.version}</version>
            </dependency>
            <dependency>
                <groupId>com.codahale.metrics</groupId>
                <artifactId>metrics-graphite</artifactId>
                <version>${metrics.version}</version>
            </dependency>
            <dependency>
                <groupId>com.codahale.metrics</groupId>
                <artifactId>metrics-log4j</artifactId>
                <version>${metrics.version}</version>
            </dependency>
            <dependency>
                <groupId>com.codahale.metrics</groupId>
                <artifactId>metrics-jvm</artifactId>
                <version>${metrics.version}</version>
            </dependency>
            <dependency>
                <groupId>org.reflections</groupId>
                <artifactId>reflections</artifactId>
                <version>0.9.9-RC2</version>
            </dependency>
            <dependency>
                <groupId>io.netty</groupId>
                <artifactId>netty</artifactId>
                <version>3.9.3.Final</version>
            </dependency>
            <dependency>
                <groupId>com.jayway.jsonpath</groupId>
                <artifactId>json-path</artifactId>
                <version>0.9.1</version>
            </dependency>
            <dependency>
                <groupId>com.ning</groupId>
                <artifactId>async-http-client</artifactId>
                <version>1.7.24</version>
            </dependency>
            <dependency>
                <groupId>org.apache.httpcomponents</groupId>
                <artifactId>httpclient</artifactId>
                <version>4.3.5</version>
                <exclusions>
                    <exclusion>
                        <groupId>commons-logging</groupId>
                        <artifactId>commons-logging</artifactId>
                    </exclusion>
                </exclusions>
            </dependency>

            <dependency>
                <groupId>org.graylog2</groupId>
                <artifactId>syslog4j</artifactId>
                <version>0.9.50</version>
            </dependency>

            <dependency>
                <groupId>com.fasterxml.jackson.core</groupId>
                <artifactId>jackson-core</artifactId>
                <version>${jackson.version}</version>
            </dependency>
            <dependency>
                <groupId>com.fasterxml.jackson.core</groupId>
                <artifactId>jackson-databind</artifactId>
                <version>${jackson.version}</version>
            </dependency>
            <dependency>
                <groupId>com.fasterxml.jackson.core</groupId>
                <artifactId>jackson-annotations</artifactId>
                <version>${jackson.version}</version>
            </dependency>
            <dependency>
                <groupId>com.fasterxml.jackson.jaxrs</groupId>
                <artifactId>jackson-jaxrs-json-provider</artifactId>
                <version>${jackson.version}</version>
            </dependency>
            <dependency>
                <groupId>com.fasterxml.jackson.datatype</groupId>
                <artifactId>jackson-datatype-guava</artifactId>
                <version>${jackson.version}</version>
            </dependency>
            <dependency>
                <groupId>com.fasterxml.jackson.datatype</groupId>
                <artifactId>jackson-datatype-joda</artifactId>
                <version>${jackson.version}</version>
            </dependency>
            <dependency>
                <groupId>com.fasterxml.jackson.jaxrs</groupId>
                <artifactId>jackson-jaxrs-base</artifactId>
                <version>${jackson.version}</version>
            </dependency>
            <dependency>
                <groupId>com.fasterxml.jackson.module</groupId>
                <artifactId>jackson-module-jsonSchema</artifactId>
                <version>${jackson.version}</version>
            </dependency>
            <!-- Jersey repackages ASM and this conflicts... :( dependency>
                <groupId>com.fasterxml.jackson.module</groupId>
                <artifactId>jackson-module-mrbean</artifactId>
                <version>${jackson.version}</version>
            </dependency -->

            <!-- Cmdline and configuration -->
            <dependency>
                <groupId>com.beust</groupId>
                <artifactId>jcommander</artifactId>
                <version>1.35</version>
            </dependency>
            <dependency>
                <groupId>com.github.joschi</groupId>
                <artifactId>jadconfig</artifactId>
                <version>0.8.0</version>
            </dependency>

            <!-- Jersey and Glassfish -->
            <dependency>
                <groupId>org.glassfish.hk2</groupId>
                <artifactId>guice-bridge</artifactId>
                <version>${glassfish-hk2.version}</version>
            </dependency>
            <dependency>
                <groupId>org.glassfish.hk2</groupId>
                <artifactId>hk2-api</artifactId>
                <version>${glassfish-hk2.version}</version>
            </dependency>
            <dependency>
                <groupId>org.glassfish.hk2</groupId>
                <artifactId>hk2-locator</artifactId>
                <version>${glassfish-hk2.version}</version>
            </dependency>
            <dependency>
                <groupId>org.glassfish.hk2.external</groupId>
                <artifactId>javax.inject</artifactId>
                <version>${glassfish-hk2.version}</version>
            </dependency>

            <dependency>
                <groupId>org.glassfish.jersey.core</groupId>
                <artifactId>jersey-server</artifactId>
                <version>${jersey.version}</version>
            </dependency>
            <dependency>
                <groupId>org.glassfish.jersey.core</groupId>
                <artifactId>jersey-common</artifactId>
                <version>${jersey.version}</version>
            </dependency>
            <dependency>
                <groupId>javax.ws.rs</groupId>
                <artifactId>javax.ws.rs-api</artifactId>
                <version>2.0</version>
            </dependency>

            <dependency>
                <groupId>org.graylog2</groupId>
                <artifactId>jersey-netty</artifactId>
                <version>1.4</version>
            </dependency>

            <dependency>
                <groupId>org.slf4j</groupId>
                <artifactId>slf4j-api</artifactId>
                <version>${slf4j.version}</version>
            </dependency>
            <dependency>
                <groupId>org.slf4j</groupId>
                <artifactId>slf4j-log4j12</artifactId>
                <version>${slf4j.version}</version>
            </dependency>
            <dependency>
                <groupId>org.slf4j</groupId>
                <artifactId>jul-to-slf4j</artifactId>
                <version>${slf4j.version}</version>
            </dependency>
            <dependency>
                <groupId>org.slf4j</groupId>
                <artifactId>jcl-over-slf4j</artifactId>
                <version>${slf4j.version}</version>
            </dependency>
            <dependency>
                <groupId>log4j</groupId>
                <artifactId>log4j</artifactId>
                <version>1.2.17</version>
            </dependency>
            <dependency>
                <groupId>commons-io</groupId>
                <artifactId>commons-io</artifactId>
                <version>2.4</version>
            </dependency>
            <dependency>
                <groupId>commons-codec</groupId>
                <artifactId>commons-codec</artifactId>
                <version>1.9</version>
            </dependency>
            <dependency>
                <groupId>com.github.stephenc.high-scale-lib</groupId>
                <artifactId>high-scale-lib</artifactId>
                <version>1.1.4</version>
            </dependency>

            <dependency>
                <groupId>org.apache.directory.api</groupId>
                <artifactId>api-all</artifactId>
                <version>${apache-directory-version}</version>
            </dependency>

            <dependency>
                <groupId>org.apache.kafka</groupId>
                <artifactId>kafka_2.9.2</artifactId>
                <version>0.8.1.1</version>
                <exclusions>
                    <exclusion>
                        <groupId>com.sun.jmx</groupId>
                        <artifactId>jmxri</artifactId>
                    </exclusion>
                    <exclusion>
                        <groupId>com.sun.jdmk</groupId>
                        <artifactId>jmxtools</artifactId>
                    </exclusion>
                    <exclusion>
                        <groupId>javax.jms</groupId>
                        <artifactId>jms</artifactId>
                    </exclusion>
                </exclusions>
            </dependency>

            <dependency>
                <groupId>com.rabbitmq</groupId>
                <artifactId>amqp-client</artifactId>
                <version>3.3.5</version>
            </dependency>

            <dependency>
                <groupId>org.msgpack</groupId>
                <artifactId>msgpack</artifactId>
                <version>0.6.8</version>
            </dependency>

            <dependency>
                <groupId>com.google.inject</groupId>
                <artifactId>guice</artifactId>
                <version>${guice.version}</version>
            </dependency>
            <dependency>
                <groupId>com.google.inject.extensions</groupId>
                <artifactId>guice-assistedinject</artifactId>
                <version>${guice.version}</version>
            </dependency>
            <dependency>
                <groupId>com.google.inject.extensions</groupId>
                <artifactId>guice-multibindings</artifactId>
                <version>${guice.version}</version>
            </dependency>

            <dependency>
                <groupId>com.lmax</groupId>
                <artifactId>disruptor</artifactId>
                <version>3.3.0</version>
            </dependency>

            <dependency>
                <groupId>com.eaio.uuid</groupId>
                <artifactId>uuid</artifactId>
                <version>3.2</version>
            </dependency>

            <dependency>
                <groupId>me.bazhenov.groovy-shell</groupId>
                <artifactId>groovy-shell-server</artifactId>
                <version>1.3</version>
            </dependency>

            <dependency>
                <groupId>org.apache.shiro</groupId>
                <artifactId>shiro-core</artifactId>
                <version>1.2.1</version>
            </dependency>

            <dependency>
                <groupId>org.apache.commons</groupId>
                <artifactId>commons-email</artifactId>
                <version>1.3.3</version>
            </dependency>

            <dependency>
                <groupId>net.sf.opencsv</groupId>
                <artifactId>opencsv</artifactId>
                <version>2.3</version>
            </dependency>

            <!--
            This is required because natty currently doesn't work with
            newer antlr-runtime versions, see https://github.com/joestelmach/natty/issues/60
            -->
            <dependency>
                <groupId>org.graylog2.repackaged</groupId>
                <artifactId>natty</artifactId>
                <version>0.8-1</version>
            </dependency>

            <dependency>
                <groupId>com.floreysoft</groupId>
                <artifactId>jmte</artifactId>
                <version>3.0</version>
            </dependency>

            <dependency>
                <groupId>com.atlassian.ip</groupId>
                <artifactId>atlassian-ip</artifactId>
                <version>3.1</version>
            </dependency>

            <dependency>
                <groupId>javax.annotation</groupId>
                <artifactId>javax.annotation-api</artifactId>
                <version>1.2</version>
            </dependency>

            <dependency>
                <groupId>javax.inject</groupId>
                <artifactId>javax.inject</artifactId>
                <version>1</version>
            </dependency>
            <dependency>
                <groupId>javax.persistence</groupId>
                <artifactId>persistence-api</artifactId>
                <version>1.0</version>
            </dependency>

            <dependency>
                <groupId>org.graylog2</groupId>
                <artifactId>gelfclient</artifactId>
                <version>1.0.0</version>
            </dependency>

            <dependency>
                <groupId>org.mapdb</groupId>
                <artifactId>mapdb</artifactId>
                <version>1.0.6</version>
            </dependency>

            <dependency>
                <groupId>org.testng</groupId>
                <artifactId>testng</artifactId>
                <version>6.8.8</version>
                <scope>test</scope>
            </dependency>
            <dependency>
                <groupId>org.mockito</groupId>
                <artifactId>mockito-all</artifactId>
                <version>1.9.5</version>
                <scope>test</scope>
            </dependency>
        </dependencies>
    </dependencyManagement>

    <!-- Only put dependencies here that will be used in _EVERY_ module of ours
    Most likely only applicable to the test scope and logging api.
    -->
    <dependencies>
        <dependency>
            <groupId>org.slf4j</groupId>
            <artifactId>slf4j-api</artifactId>
        </dependency>
        <!-- our basic test libraries, please only add infrastructure dependencies here -->
        <dependency>
            <groupId>org.testng</groupId>
            <artifactId>testng</artifactId>
        </dependency>
        <dependency>
            <groupId>org.mockito</groupId>
            <artifactId>mockito-all</artifactId>
        </dependency>
    </dependencies>

    <build>
        <!-- To define the plugin version in your parent POM -->
        <pluginManagement>
            <plugins>
                <plugin>
                    <groupId>org.apache.maven.plugins</groupId>
                    <artifactId>maven-assembly-plugin</artifactId>
                    <version>2.4.1</version>
                </plugin>
                <plugin>
                    <groupId>org.apache.maven.plugins</groupId>
                    <artifactId>maven-javadoc-plugin</artifactId>
                    <version>2.9.1</version>
                </plugin>
                <plugin>
                    <groupId>org.apache.maven.plugins</groupId>
                    <artifactId>maven-jar-plugin</artifactId>
                    <version>2.5</version>
                </plugin>
                <plugin>
                    <groupId>org.apache.maven.plugins</groupId>
                    <artifactId>maven-source-plugin</artifactId>
                    <version>2.3</version>
                </plugin>
                <plugin>
                    <groupId>org.apache.maven.plugins</groupId>
                    <artifactId>maven-shade-plugin</artifactId>
                    <version>2.3</version>
                </plugin>
                <plugin>
                    <groupId>pl.project13.maven</groupId>
                    <artifactId>git-commit-id-plugin</artifactId>
                    <version>2.1.10</version>
                </plugin>
                <plugin>
                    <groupId>com.mycila</groupId>
                    <artifactId>license-maven-plugin</artifactId>
                    <version>2.6</version>
                    <configuration>
                        <header>com/mycila/maven/plugin/license/templates/GPL-3.txt</header>
                        <properties>
                            <owner>${project.organization.name}</owner>
                            <project.name>Graylog2</project.name>
                        </properties>
                        <includes>
                            <include>**/src/main/java/**</include>
                            <include>**/src/test/java/**</include>
                        </includes>
                    </configuration>
                    <executions>
                        <execution>
                            <goals>
                                <goal>check</goal>
                            </goals>
                        </execution>
                    </executions>
                </plugin>
            </plugins>
        </pluginManagement>

        <plugins>
            <plugin>
                <groupId>org.apache.maven.plugins</groupId>
                <artifactId>maven-compiler-plugin</artifactId>
                <version>3.1</version>
                <configuration>
                    <source>1.7</source>
                    <target>1.7</target>
                    <useIncrementalCompilation>false</useIncrementalCompilation>
                </configuration>
            </plugin>
            <plugin>
                <groupId>org.apache.maven.plugins</groupId>
                <artifactId>maven-release-plugin</artifactId>
                <version>2.5</version>
                <configuration>
                    <autoVersionSubmodules>true</autoVersionSubmodules>
                    <mavenExecutorId>forked-path</mavenExecutorId>
                    <tagNameFormat>v@{project.version}</tagNameFormat>
                    <preparationGoals>clean test</preparationGoals>
                </configuration>
            </plugin>
            <plugin>
                <groupId>org.codehaus.mojo</groupId>
                <artifactId>findbugs-maven-plugin</artifactId>
                <version>${findbugs.version}</version>
                <configuration>
                    <effort>Max</effort>
                    <threshold>Default</threshold>
                    <xmlOutput>true</xmlOutput>
                </configuration>
                <executions>
                    <execution>
                        <goals>
                            <!--goal>check</goal-->
                        </goals>
                    </execution>
                </executions>
            </plugin>
            <plugin>
                <groupId>org.apache.maven.plugins</groupId>
                <artifactId>maven-surefire-plugin</artifactId>
                <version>${surefire.version}</version>
                <configuration>
                    <excludes>
                        <exclude>**/*IntegrationTest.java</exclude>
                    </excludes>
                    <argLine>-XX:-UseSplitVerifier</argLine>
                    <includes>
                        <include>**/*Spec.class</include>
                        <include>**/*Test.class</include>
                    </includes>
                    <systemProperties>
                        <property>
                            <name>log4j.configuration</name>
                            <value>test-log4j.xml</value>
                        </property>
                    </systemProperties>
                </configuration>
                <dependencies>
                    <dependency>
                        <groupId>org.apache.maven.surefire</groupId>
                        <artifactId>surefire-testng</artifactId>
                        <version>${surefire.version}</version>
                    </dependency>
                </dependencies>
            </plugin>
            <plugin>
                <groupId>org.codehaus.mojo</groupId>
                <artifactId>build-helper-maven-plugin</artifactId>
                <version>1.9</version>
                <executions>
                    <execution>
                        <id>parse-version</id>
                        <phase>generate-resources</phase>
                        <goals>
                            <goal>parse-version</goal>
                        </goals>
                        <configuration>
                            <propertyPrefix>maven</propertyPrefix>
                        </configuration>
                    </execution>
                </executions>
            </plugin>
            <plugin>
                <groupId>org.apache.maven.plugins</groupId>
                <artifactId>maven-assembly-plugin</artifactId>
                <version>2.4</version>
                <configuration>
                    <attach>false</attach>
                    <appendAssemblyId>false</appendAssemblyId>
                    <!-- we don't care about assembling the parent, just run the goal on the project, pretty please -->
                    <ignoreMissingDescriptor>true</ignoreMissingDescriptor>
                </configuration>
            </plugin>
            <plugin>
                <groupId>org.apache.maven.plugins</groupId>
                <artifactId>maven-site-plugin</artifactId>
                <version>3.4</version>
            </plugin>
            <plugin>
                <groupId>org.apache.maven.plugins</groupId>
                <artifactId>maven-source-plugin</artifactId>
                <executions>
                    <execution>
                        <id>attach-sources</id>
                        <goals>
                            <goal>jar</goal>
                        </goals>
                    </execution>
                </executions>
            </plugin>
            <plugin>
                <groupId>org.apache.maven.plugins</groupId>
                <artifactId>maven-javadoc-plugin</artifactId>
                <executions>
                    <execution>
                        <id>attach-javadocs</id>
                        <goals>
                            <goal>jar</goal>
                        </goals>
                    </execution>
                </executions>
            </plugin>
        </plugins>
    </build>

    <reporting>
        <plugins>
            <plugin>
                <groupId>org.apache.maven.plugins</groupId>
                <artifactId>maven-project-info-reports-plugin</artifactId>
                <version>2.6</version>
                <configuration>
                    <dependencyLocationsEnabled>false</dependencyLocationsEnabled>
                    <dependencyDetailsEnabled>false</dependencyDetailsEnabled>
                </configuration>
            </plugin>
            <plugin>
                <groupId>org.apache.maven.plugins</groupId>
                <artifactId>maven-javadoc-plugin</artifactId>
                <version>2.9.1</version>
            </plugin>
            <plugin>
                <groupId>org.codehaus.mojo</groupId>
                <artifactId>findbugs-maven-plugin</artifactId>
                <version>${findbugs.version}</version>
            </plugin>
        </plugins>
    </reporting>

    <profiles>
        <profile>
            <id>java8-disable-strict-javadoc</id>
            <activation>
                <jdk>[1.8,)</jdk>
            </activation>
            <properties>
                <additionalparam>-Xdoclint:none</additionalparam>
            </properties>
        </profile>
        <profile>
            <id>release</id>
            <build>
                <plugins>
                    <plugin>
                        <groupId>org.apache.maven.plugins</groupId>
                        <artifactId>maven-gpg-plugin</artifactId>
                        <version>1.5</version>
                        <executions>
                            <execution>
                                <id>sign-artifacts</id>
                                <phase>verify</phase>
                                <goals>
                                    <goal>sign</goal>
                                </goals>
                            </execution>
                        </executions>
                    </plugin>
                </plugins>
            </build>
        </profile>
        <profile>
            <!--
             Why the strange name? Glad you've asked! It's just so that yours truly
             is able to run `mvn -Pedantic package` on the command line. :-)
            -->
            <id>edantic</id>
            <build>
                <plugins>
                    <plugin>
                        <groupId>org.apache.maven.plugins</groupId>
                        <artifactId>maven-compiler-plugin</artifactId>
                        <version>3.1</version>
                        <configuration>
                            <source>1.7</source>
                            <target>1.7</target>
                            <useIncrementalCompilation>false</useIncrementalCompilation>
                            <showWarnings>true</showWarnings>
                            <showDeprecation>true</showDeprecation>
                        </configuration>
                    </plugin>
                    <plugin>
                        <groupId>org.codehaus.mojo</groupId>
                        <artifactId>findbugs-maven-plugin</artifactId>
                        <version>${findbugs.version}</version>
                        <configuration>
                            <effort>Max</effort>
                            <threshold>Default</threshold>
                            <xmlOutput>true</xmlOutput>
                            <failOnError>false</failOnError>
                        </configuration>
                        <executions>
                            <execution>
                                <goals>
                                    <goal>check</goal>
                                </goals>
                            </execution>
                        </executions>
                    </plugin>
                    <plugin>
                        <groupId>org.apache.maven.plugins</groupId>
                        <artifactId>maven-pmd-plugin</artifactId>
                        <version>3.2</version>
                        <configuration>
                            <targetJdk>1.7</targetJdk>
                            <failOnViolation>false</failOnViolation>
                            <verbose>true</verbose>
                        </configuration>
                        <executions>
                            <execution>
                                <goals>
                                    <goal>check</goal>
                                </goals>
                            </execution>
                        </executions>
                    </plugin>
                    <plugin>
                        <groupId>org.apache.maven.plugins</groupId>
                        <artifactId>maven-checkstyle-plugin</artifactId>
                        <version>2.12.1</version>
                        <configuration>
                            <consoleOutput>true</consoleOutput>
                            <failOnViolation>false</failOnViolation>
                            <configLocation>checkstyle.xml</configLocation>
                        </configuration>
                        <executions>
                            <execution>
                                <goals>
                                    <goal>check</goal>
                                </goals>
                            </execution>
                        </executions>
                    </plugin>
                    <plugin>
                        <groupId>org.codehaus.mojo</groupId>
                        <artifactId>cobertura-maven-plugin</artifactId>
                        <version>2.6</version>
                    </plugin>
                </plugins>
            </build>
            <reporting>
                <plugins>
                    <plugin>
                        <groupId>org.apache.maven.plugins</groupId>
                        <artifactId>maven-project-info-reports-plugin</artifactId>
                        <version>2.6</version>
                        <configuration>
                            <dependencyLocationsEnabled>false</dependencyLocationsEnabled>
                            <dependencyDetailsEnabled>false</dependencyDetailsEnabled>
                        </configuration>
                    </plugin>
                    <plugin>
                        <groupId>org.apache.maven.plugins</groupId>
                        <artifactId>maven-javadoc-plugin</artifactId>
                        <version>2.9.1</version>
                    </plugin>
                    <plugin>
                        <groupId>org.codehaus.mojo</groupId>
                        <artifactId>findbugs-maven-plugin</artifactId>
                        <version>${findbugs.version}</version>
                        <configuration>
                            <effort>Max</effort>
                            <threshold>Default</threshold>
                            <xmlOutput>true</xmlOutput>
                            <failOnError>false</failOnError>
                        </configuration>
                    </plugin>
                    <plugin>
                        <groupId>org.apache.maven.plugins</groupId>
                        <artifactId>maven-pmd-plugin</artifactId>
                        <version>3.2</version>
                        <configuration>
                            <targetJdk>1.7</targetJdk>
                            <failOnViolation>false</failOnViolation>
                            <verbose>true</verbose>
                        </configuration>
                    </plugin>
                    <plugin>
                        <groupId>org.apache.maven.plugins</groupId>
                        <artifactId>maven-checkstyle-plugin</artifactId>
                        <version>2.12.1</version>
                        <configuration>
                            <consoleOutput>true</consoleOutput>
                            <failOnViolation>false</failOnViolation>
                            <configLocation>checkstyle.xml</configLocation>
                        </configuration>
                    </plugin>
                    <plugin>
                        <groupId>org.codehaus.mojo</groupId>
                        <artifactId>cobertura-maven-plugin</artifactId>
                        <version>2.6</version>
                    </plugin>
                </plugins>
            </reporting>
        </profile>
    </profiles>
</project><|MERGE_RESOLUTION|>--- conflicted
+++ resolved
@@ -27,11 +27,7 @@
 
     <groupId>org.graylog2</groupId>
     <artifactId>graylog2-parent</artifactId>
-<<<<<<< HEAD
     <version>0.91.1+perfFixes</version>
-=======
-    <version>0.91.3-SNAPSHOT</version>
->>>>>>> 05af5ef1
     <packaging>pom</packaging>
     <name>Graylog2</name>
     <url>http://graylog2.org/</url>
