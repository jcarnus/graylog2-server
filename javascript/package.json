--- conflicted
+++ resolved
@@ -1,10 +1,6 @@
 {
   "name": "graylog2-web-interface",
-<<<<<<< HEAD
-  "version": "0.92.0-snapshot",
-=======
   "version": "0.92.0",
->>>>>>> 69e0b590
   "description": "Graylog2 Web Interface",
   "author": "torch",
   "license": "GPL",
