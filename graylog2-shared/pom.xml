<?xml version="1.0" encoding="UTF-8"?>
<!--
  ~ Copyright 2012-2014 TORCH GmbH
  ~
  ~ This file is part of Graylog2.
  ~
  ~ Graylog2 is free software: you can redistribute it and/or modify
  ~ it under the terms of the GNU General Public License as published by
  ~ the Free Software Foundation, either version 3 of the License, or
  ~ (at your option) any later version.
  ~
  ~ Graylog2 is distributed in the hope that it will be useful,
  ~ but WITHOUT ANY WARRANTY; without even the implied warranty of
  ~ MERCHANTABILITY or FITNESS FOR A PARTICULAR PURPOSE.  See the
  ~ GNU General Public License for more details.
  ~
  ~ You should have received a copy of the GNU General Public License
  ~ along with Graylog2.  If not, see <http://www.gnu.org/licenses/>.
  -->

<project xmlns="http://maven.apache.org/POM/4.0.0"
         xmlns:xsi="http://www.w3.org/2001/XMLSchema-instance"
         xsi:schemaLocation="http://maven.apache.org/POM/4.0.0 http://maven.apache.org/xsd/maven-4.0.0.xsd">
    <modelVersion>4.0.0</modelVersion>
    <prerequisites>
        <maven>3.0.1</maven>
    </prerequisites>

    <artifactId>graylog2-shared</artifactId>
    <packaging>jar</packaging>

    <parent>
        <groupId>org.graylog2</groupId>
        <artifactId>graylog2-parent</artifactId>
<<<<<<< HEAD
        <version>0.91.1</version>
=======
        <version>0.90.2-SNAPSHOT</version>
>>>>>>> 1c1479ad
    </parent>

    <name>graylog2-shared</name>
    <url>http://www.graylog2.org/</url>
    <description>Graylog2 shared code</description>

    <licenses>
        <license>
            <name>MIT license</name>
            <url>http://www.opensource.org/licenses/mit-license.php</url>
            <distribution>repo</distribution>
        </license>
    </licenses>

    <dependencies>
        <dependency>
            <groupId>org.graylog2</groupId>
            <artifactId>graylog2-plugin</artifactId>
        </dependency>
        <dependency>
            <groupId>org.graylog2</groupId>
            <artifactId>graylog2-inputs</artifactId>
        </dependency>

        <dependency>
            <groupId>org.slf4j</groupId>
            <artifactId>jul-to-slf4j</artifactId>
        </dependency>

        <dependency>
            <groupId>com.google.guava</groupId>
            <artifactId>guava</artifactId>
        </dependency>

        <dependency>
            <groupId>com.fasterxml.jackson.core</groupId>
            <artifactId>jackson-core</artifactId>
        </dependency>
        <dependency>
            <groupId>com.fasterxml.jackson.core</groupId>
            <artifactId>jackson-databind</artifactId>
        </dependency>
        <dependency>
            <groupId>com.fasterxml.jackson.core</groupId>
            <artifactId>jackson-annotations</artifactId>
        </dependency>
        <dependency>
            <groupId>com.fasterxml.jackson.datatype</groupId>
            <artifactId>jackson-datatype-guava</artifactId>
        </dependency>
        <dependency>
            <groupId>com.fasterxml.jackson.datatype</groupId>
            <artifactId>jackson-datatype-joda</artifactId>
        </dependency>
        <dependency>
            <groupId>com.fasterxml.jackson.jaxrs</groupId>
            <artifactId>jackson-jaxrs-json-provider</artifactId>
        </dependency>

        <dependency>
            <groupId>io.netty</groupId>
            <artifactId>netty</artifactId>
        </dependency>

        <dependency>
            <groupId>org.glassfish.jersey.core</groupId>
            <artifactId>jersey-common</artifactId>
        </dependency>
        <dependency>
            <groupId>org.glassfish.jersey.core</groupId>
            <artifactId>jersey-server</artifactId>
        </dependency>
        <dependency>
            <groupId>javax.inject</groupId>
            <artifactId>javax.inject</artifactId>
        </dependency>
        <!-- potentially exclude this, we already have javax.inject from elsewhere and we don't use OSGi -->
        <dependency>
            <groupId>org.glassfish.hk2.external</groupId>
            <artifactId>javax.inject</artifactId>
        </dependency>

        <dependency>
            <groupId>com.lmax</groupId>
            <artifactId>disruptor</artifactId>
        </dependency>

        <dependency>
            <groupId>com.google.inject</groupId>
            <artifactId>guice</artifactId>
        </dependency>
        <dependency>
            <groupId>com.google.inject.extensions</groupId>
            <artifactId>guice-assistedinject</artifactId>
        </dependency>
        <dependency>
            <groupId>org.glassfish.hk2</groupId>
            <artifactId>guice-bridge</artifactId>
        </dependency>
        <dependency>
            <groupId>com.google.inject.extensions</groupId>
            <artifactId>guice-multibindings</artifactId>
        </dependency>
        <dependency>
            <groupId>org.glassfish.hk2</groupId>
            <artifactId>hk2-api</artifactId>
        </dependency>
        <dependency>
            <groupId>org.glassfish.hk2</groupId>
            <artifactId>hk2-locator</artifactId>
        </dependency>
        <dependency>
            <groupId>javax.ws.rs</groupId>
            <artifactId>javax.ws.rs-api</artifactId>
        </dependency>

        <dependency>
            <groupId>javax.annotation</groupId>
            <artifactId>javax.annotation-api</artifactId>
        </dependency>

        <dependency>
            <groupId>com.codahale.metrics</groupId>
            <artifactId>metrics-core</artifactId>
        </dependency>
        <dependency>
            <groupId>com.codahale.metrics</groupId>
            <artifactId>metrics-annotation</artifactId>
        </dependency>

        <dependency>
            <groupId>com.github.stephenc.high-scale-lib</groupId>
            <artifactId>high-scale-lib</artifactId>
        </dependency>

        <dependency>
            <groupId>com.ning</groupId>
            <artifactId>async-http-client</artifactId>
        </dependency>

        <dependency>
            <groupId>org.reflections</groupId>
            <artifactId>reflections</artifactId>
        </dependency>

        <dependency>
            <groupId>org.graylog2</groupId>
            <artifactId>jersey-netty</artifactId>
        </dependency>

        <dependency>
            <groupId>me.bazhenov.groovy-shell</groupId>
            <artifactId>groovy-shell-server</artifactId>
        </dependency>

        <dependency>
            <groupId>commons-io</groupId>
            <artifactId>commons-io</artifactId>
        </dependency>
        <dependency>
            <groupId>joda-time</groupId>
            <artifactId>joda-time</artifactId>
        </dependency>
    </dependencies>

    <build>
        <plugins>
            <plugin>
                <groupId>com.mycila</groupId>
                <artifactId>license-maven-plugin</artifactId>
                <configuration>
                    <header>com/mycila/maven/plugin/license/templates/MIT.txt</header>
                </configuration>
            </plugin>
        </plugins>
    </build>
</project><|MERGE_RESOLUTION|>--- conflicted
+++ resolved
@@ -32,11 +32,7 @@
     <parent>
         <groupId>org.graylog2</groupId>
         <artifactId>graylog2-parent</artifactId>
-<<<<<<< HEAD
-        <version>0.91.1</version>
-=======
-        <version>0.90.2-SNAPSHOT</version>
->>>>>>> 1c1479ad
+        <version>0.91.2-SNAPSHOT</version>
     </parent>
 
     <name>graylog2-shared</name>
