/**
 * This file is part of Graylog2.
 *
 * Graylog2 is free software: you can redistribute it and/or modify
 * it under the terms of the GNU General Public License as published by
 * the Free Software Foundation, either version 3 of the License, or
 * (at your option) any later version.
 *
 * Graylog2 is distributed in the hope that it will be useful,
 * but WITHOUT ANY WARRANTY; without even the implied warranty of
 * MERCHANTABILITY or FITNESS FOR A PARTICULAR PURPOSE.  See the
 * GNU General Public License for more details.
 *
 * You should have received a copy of the GNU General Public License
 * along with Graylog2.  If not, see <http://www.gnu.org/licenses/>.
 */
package org.graylog2.shared.buffers;

import com.codahale.metrics.InstrumentedExecutorService;
import com.codahale.metrics.InstrumentedThreadFactory;
import com.codahale.metrics.Meter;
import com.codahale.metrics.MetricRegistry;
import com.codahale.metrics.Timer;
import com.google.common.util.concurrent.ThreadFactoryBuilder;
import com.lmax.disruptor.WaitStrategy;
import com.lmax.disruptor.dsl.Disruptor;
import com.lmax.disruptor.dsl.ProducerType;
import org.graylog2.inputs.Cache;
import org.graylog2.inputs.InputCache;
import org.graylog2.plugin.BaseConfiguration;
import org.graylog2.plugin.Message;
import org.graylog2.plugin.ServerStatus;
import org.graylog2.plugin.buffers.Buffer;
import org.graylog2.plugin.buffers.BufferOutOfCapacityException;
import org.graylog2.plugin.buffers.MessageEvent;
import org.graylog2.plugin.buffers.ProcessingDisabledException;
import org.graylog2.plugin.inputs.MessageInput;
import org.graylog2.plugin.journal.RawMessage;
import org.graylog2.shared.buffers.processors.DecodingProcessor;
import org.graylog2.shared.buffers.processors.ProcessBufferProcessor;
import org.slf4j.Logger;
import org.slf4j.LoggerFactory;

import javax.inject.Inject;
import java.util.List;
import java.util.concurrent.ExecutorService;
import java.util.concurrent.Executors;
import java.util.concurrent.ThreadFactory;

import static com.codahale.metrics.MetricRegistry.name;

public class ProcessBuffer extends Buffer {
<<<<<<< HEAD

    private final Timer parseTime;

    public interface Factory {
        public ProcessBuffer create(InputCache inputCache, AtomicInteger processBufferWatermark);
    }

=======
>>>>>>> f1930462
    private static final Logger LOG = LoggerFactory.getLogger(ProcessBuffer.class);

    public static String SOURCE_INPUT_ATTR_NAME;
    public static String SOURCE_NODE_ATTR_NAME;

    private final BaseConfiguration configuration;
    private final DecodingProcessor.Factory decodingProcessorFactory;
    private final InputCache inputCache;
    private final ExecutorService executor;

    private final Meter incomingMessages;
    private final Meter rejectedMessages;
    private final Meter cachedMessages;

    private final ServerStatus serverStatus;

    @Inject
    public ProcessBuffer(MetricRegistry metricRegistry,
                         ServerStatus serverStatus,
                         BaseConfiguration configuration,
<<<<<<< HEAD
                         DecodingProcessor.Factory decodingProcessorFactory,
                         @Assisted InputCache inputCache,
                         @Assisted AtomicInteger processBufferWatermark) {
=======
                         InputCache inputCache) {
>>>>>>> f1930462
        this.serverStatus = serverStatus;
        this.configuration = configuration;
        this.decodingProcessorFactory = decodingProcessorFactory;
        this.inputCache = inputCache;

        this.executor = executorService(metricRegistry);
        this.incomingMessages = metricRegistry.meter(name(ProcessBuffer.class, "incomingMessages"));
        this.rejectedMessages = metricRegistry.meter(name(ProcessBuffer.class, "rejectedMessages"));
        this.cachedMessages = metricRegistry.meter(name(ProcessBuffer.class, "cachedMessages"));

        this.parseTime = metricRegistry.timer(name(ProcessBuffer.class, "parseTime"));

        if (serverStatus.hasCapability(ServerStatus.Capability.RADIO)) {
            SOURCE_INPUT_ATTR_NAME = "gl2_source_radio_input";
            SOURCE_NODE_ATTR_NAME = "gl2_source_radio";
        } else {
            SOURCE_INPUT_ATTR_NAME = "gl2_source_input";
            SOURCE_NODE_ATTR_NAME = "gl2_source_node";
        }
    }

    private ExecutorService executorService(MetricRegistry metricRegistry) {
        return new InstrumentedExecutorService(
                Executors.newCachedThreadPool(threadFactory(metricRegistry)), metricRegistry);
    }

    private ThreadFactory threadFactory(MetricRegistry metricRegistry) {
        return new InstrumentedThreadFactory(
                new ThreadFactoryBuilder().setNameFormat("processbufferprocessor-%d").build(), metricRegistry);
    }

    public Cache getInputCache() {
        return inputCache;
    }

<<<<<<< HEAD
    public void initialize(ProcessBufferProcessor[] processors,
                           int ringBufferSize,
                           WaitStrategy waitStrategy) {
=======
    public void initialize(ProcessBufferProcessor[] processors, int ringBufferSize, WaitStrategy waitStrategy, int processBufferProcessors) {
>>>>>>> f1930462
        Disruptor<MessageEvent> disruptor = new Disruptor<>(
                MessageEvent.EVENT_FACTORY,
                ringBufferSize,
                executor,
                ProducerType.MULTI,
                waitStrategy
        );

        LOG.info("Initialized ProcessBuffer with ring size <{}> "
                        + "and wait strategy <{}>.", ringBufferSize,
                waitStrategy.getClass().getSimpleName());

        disruptor.handleEventsWith(decodingProcessorFactory.create(parseTime)).then(processors);

        ringBuffer = disruptor.start();
    }

    @Override
    public void insertCached(Message message, MessageInput sourceInput) {
        prepareMessage(message, sourceInput);

        if (!serverStatus.isProcessing()) {
            LOG.debug("Message processing is paused. Writing to cache.");
            cachedMessages.mark();
            inputCache.add(message);
            return;
        }

        if (!hasCapacity()) {
            if (configuration.getInputCacheMaxSize() == 0 || inputCache.size() < configuration.getInputCacheMaxSize()) {
                if (LOG.isDebugEnabled())
                    LOG.debug("Out of capacity. Writing to cache.");
                cachedMessages.mark();
                inputCache.add(message);
            } else {
                if (LOG.isDebugEnabled())
                    LOG.debug("Out of capacity. Input cache limit reached. Dropping message.");
                rejectedMessages.mark();
            }
            return;
        }

        insert(message);
    }

    private void prepareMessage(Message message, MessageInput sourceInput) {
        message.setSourceInput(sourceInput);

        final String source_input_name;

        if (sourceInput != null)
            source_input_name = sourceInput.getId();
        else
            source_input_name = "<nonexistent input>";

        message.addField(SOURCE_INPUT_ATTR_NAME, source_input_name);
        message.addField(SOURCE_NODE_ATTR_NAME, serverStatus.getNodeId());
    }

    @Override
    public void insertFailFast(Message message, MessageInput sourceInput) throws BufferOutOfCapacityException, ProcessingDisabledException {
        prepareMessage(message, sourceInput);

        if (!serverStatus.isProcessing()) {
            LOG.debug("Rejecting message, because message processing is paused.");
            throw new ProcessingDisabledException();
        }

        if (!hasCapacity()) {
            LOG.debug("Rejecting message, because I am full and caching was disabled by input. Raise my size or add more processors.");
            rejectedMessages.mark();
            throw new BufferOutOfCapacityException();
        }

        insert(message);
    }

    @Override
    public void insertFailFast(List<Message> messages) throws BufferOutOfCapacityException, ProcessingDisabledException {
        int length = messages.size();
        for (Message message : messages) {
            MessageInput sourceInput = message.getSourceInput();
            prepareMessage(message, sourceInput);
        }

        if (!serverStatus.isProcessing()) {
            LOG.debug("Rejecting message, because message processing is paused.");
            throw new ProcessingDisabledException();
        }

        if (!hasCapacity(length)) {
            LOG.debug("Rejecting message, because I am full and caching was disabled by input. Raise my size or add more processors.");
            rejectedMessages.mark();
            throw new BufferOutOfCapacityException();
        }

        insert(messages.toArray(new Message[length]));
        afterInsert(length);
    }

    @Override
    public void insertCached(List<Message> messages) {
        int length = messages.size();
        for (Message message : messages)
            prepareMessage(message, message.getSourceInput());

        if (!serverStatus.isProcessing()) {
            LOG.debug("Message processing is paused. Writing to cache.");
            cachedMessages.mark();
            inputCache.add(messages);
            return;
        }

        if (!hasCapacity(length)) {
            if (configuration.getInputCacheMaxSize() == 0 || inputCache.size() < configuration.getInputCacheMaxSize()) {
                if (LOG.isDebugEnabled())
                    LOG.debug("Out of capacity. Writing to cache.");
                cachedMessages.mark();
                inputCache.add(messages);
            } else {
                if (LOG.isDebugEnabled())
                    LOG.debug("Out of capacity. Input cache limit reached. Dropping message.");
                rejectedMessages.mark();
            }
            return;
        }

        insert(messages.toArray(new Message[length]));
        afterInsert(length);
    }

    public void insertBlocking(RawMessage rawMessage) {
        long sequence = ringBuffer.next();
        MessageEvent event = ringBuffer.get(sequence);
        event.setRaw(rawMessage);
        ringBuffer.publish(sequence);
        afterInsert(1);
    }

    @Override
    protected void afterInsert(int n) {
        incomingMessages.mark(n);
    }

}<|MERGE_RESOLUTION|>--- conflicted
+++ resolved
@@ -50,16 +50,8 @@
 import static com.codahale.metrics.MetricRegistry.name;
 
 public class ProcessBuffer extends Buffer {
-<<<<<<< HEAD
-
     private final Timer parseTime;
 
-    public interface Factory {
-        public ProcessBuffer create(InputCache inputCache, AtomicInteger processBufferWatermark);
-    }
-
-=======
->>>>>>> f1930462
     private static final Logger LOG = LoggerFactory.getLogger(ProcessBuffer.class);
 
     public static String SOURCE_INPUT_ATTR_NAME;
@@ -80,13 +72,8 @@
     public ProcessBuffer(MetricRegistry metricRegistry,
                          ServerStatus serverStatus,
                          BaseConfiguration configuration,
-<<<<<<< HEAD
                          DecodingProcessor.Factory decodingProcessorFactory,
-                         @Assisted InputCache inputCache,
-                         @Assisted AtomicInteger processBufferWatermark) {
-=======
                          InputCache inputCache) {
->>>>>>> f1930462
         this.serverStatus = serverStatus;
         this.configuration = configuration;
         this.decodingProcessorFactory = decodingProcessorFactory;
@@ -122,13 +109,9 @@
         return inputCache;
     }
 
-<<<<<<< HEAD
     public void initialize(ProcessBufferProcessor[] processors,
                            int ringBufferSize,
                            WaitStrategy waitStrategy) {
-=======
-    public void initialize(ProcessBufferProcessor[] processors, int ringBufferSize, WaitStrategy waitStrategy, int processBufferProcessors) {
->>>>>>> f1930462
         Disruptor<MessageEvent> disruptor = new Disruptor<>(
                 MessageEvent.EVENT_FACTORY,
                 ringBufferSize,
