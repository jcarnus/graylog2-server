package lib;

import java.io.BufferedReader;
import java.io.IOException;
import java.io.InputStreamReader;
import java.io.UnsupportedEncodingException;
import java.net.HttpURLConnection;
import java.net.MalformedURLException;
import java.net.URL;
import java.net.URLEncoder;

import com.google.gson.Gson;

public class Api {

<<<<<<< HEAD
	public static final String ERROR_MSG_IO = "Could not connect to graylog2-server. Please make sure that it is running and you configured the correct REST URI.";
	
=======
	@SuppressWarnings("unchecked")
>>>>>>> 63fd2471
	public static <T> T get(URL url, T t) throws IOException, APIException {
		try {
			HttpURLConnection conn = (HttpURLConnection) url.openConnection();
			conn.setRequestMethod("GET");
			conn.setRequestProperty("Accept", "application/json");
			
			if (conn.getResponseCode() != 200) {
				conn.disconnect();
				throw new APIException(conn.getResponseCode(), "REST call [" + url + "] returned " + conn.getResponseCode());
			}
			
			BufferedReader br = new BufferedReader(new InputStreamReader((conn.getInputStream())));
			
			StringBuilder sb = new StringBuilder();
			String output;
			while ((output = br.readLine()) != null) {
				sb.append(output);
			}

			conn.disconnect();
			Gson gson = new Gson();
			return (T) gson.fromJson(sb.toString(), (Class<T>) t.getClass());
		} catch (MalformedURLException e) {
			throw new RuntimeException("Malformed URL.", e);
		}
	}
	
	public static URL buildTarget(String part) throws MalformedURLException {
		return new URL(Configuration.getServerRestUri() + part);
	}
	
	public static String urlEncode(String x) {
		if (x == null || x.isEmpty()) {
			return "";
		}
		
		try {
			return URLEncoder.encode(x, "UTF-8");
		} catch (UnsupportedEncodingException e) {
			throw new RuntimeException("Unsupported Encoding");
		}
	}

}<|MERGE_RESOLUTION|>--- conflicted
+++ resolved
@@ -13,12 +13,9 @@
 
 public class Api {
 
-<<<<<<< HEAD
 	public static final String ERROR_MSG_IO = "Could not connect to graylog2-server. Please make sure that it is running and you configured the correct REST URI.";
-	
-=======
+
 	@SuppressWarnings("unchecked")
->>>>>>> 63fd2471
 	public static <T> T get(URL url, T t) throws IOException, APIException {
 		try {
 			HttpURLConnection conn = (HttpURLConnection) url.openConnection();
