--- conflicted
+++ resolved
@@ -1,10 +1,7 @@
 class HostgroupsController < ApplicationController
-<<<<<<< HEAD
   filter_resource_access
-=======
   before_filter :tabs
 
->>>>>>> 5a266fdb
   def index
   end
 
