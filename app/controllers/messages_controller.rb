--- conflicted
+++ resolved
@@ -96,11 +96,7 @@
     conditions = conditions.where(:id.nin => [message_id])
 
     # Get the messages.
-<<<<<<< HEAD
-    @messages = conditions.limit(50).order("_id DESC")
-=======
     @messages = conditions.limit(50).order("$natural DESC")
->>>>>>> c4d1bfa2
 
     if @messages.blank?
       render :text => "No similar messages found"
