class MessagesController < ApplicationController
  before_filter :set_scoping
  
  filter_access_to :all

  rescue_from Mongoid::Errors::DocumentNotFound, :with => :not_found
  rescue_from BSON::InvalidObjectId, :with => :not_found

  protected
  def set_scoping
    if params[:host_id]
      block_access_for_non_admins
      
      @scope = Message.where(:host => params[:host_id])
      @host = Host.find(:first, :conditions => {:host=> params[:host_id]})
      @scoping = :host
    elsif params[:stream_id]
      @stream = Stream.find_by_id(params[:stream_id])

      # Check streams for reader.
      block_access_for_non_admins if !@stream.accessable_for_user?(current_user)
      
      @scope = Message.by_stream(@stream.id)
      @scoping = :stream
    elsif params[:hostgroup_id]
      block_access_for_non_admins
      
      @hostgroup = Hostgroup.find_by_id params[:hostgroup_id]
      @scope = Message.all_of_hostgroup @hostgroup, params[:page]
      @scoping = :hostgroup
    else
      unless (params[:action] == "show")
        block_access_for_non_admins
      end

      @scope = Message
      @scoping = :messages
    end
  end

<<<<<<< HEAD
  # Not possible to do this via before_filter because of scope decision by params hash
  def block_access_for_non_admins
    flash[:error] = "You have no access rights for this section."
    redirect_to :controller => "streams", :action => "index"
  end

=======
>>>>>>> d837a451
  public
  def index
    @has_sidebar = true
    @load_flot = true

    if Configuration.allow_version_check
      @last_version_check = current_user.last_version_check
    end

    if params[:filters].blank?
      @messages = @scope.all_paginated(params[:page])
    else
      @additional_filters = Message.extract_additional_from_quickfilter(params[:filters])
      @messages = @scope.all_by_quickfilter params[:filters], params[:page]
    end
    @total_count = @scope.count
    @last_message = @scope.order_by(:created_at.desc).limit(1).first #last :order => "created_at DESC"

    if params[:stream_id]
      @is_favorited = current_user.favorite_streams.include?(params[:stream_id])
    end
  end

  def show
    @has_sidebar = true
    @load_flot = true

    @message = @scope.where(:_id => BSON::ObjectId(params[:id])).all.first

    unless @message.accessable_for_user?(current_user)
      block_access_for_non_admins
    end

    @comments = Messagecomment.all_matched(@message)

    if params[:partial]
      render :partial => "full_message"
      return
    end
  end

  def destroy
    Message.where(:_id => BSON::ObjectId(params[:id])).update(:deleted => true)
    redirect_to :action => "index"
  end

  def showrange
    @has_sidebar = true
    @load_flot = true

    begin
      @from = Time.at(params[:from].to_i-Time.now.utc_offset)
      @to = Time.at(params[:to].to_i-Time.now.utc_offset)
    rescue
      flash[:error] = "Missing or invalid range parameters."
    end
    @messages = Message.all_in_range(params[:page], @from.to_i, @to.to_i)
    @total_count = Message.count_all_in_range(@from.to_i, @to.to_i)
  end

  def around
    @message = @scope.find_by_id(params[:id])
    @has_sidebar = true
    @load_flot = true
    @nb = (params[:nb] || 100).to_i
    @messages = @message.around(@nb)

    respond_to do |format|
      format.html
      format.text {
        send_data render_to_string("messages/message_log.txt", :locals => {:messages => @messages}), :type => "text/plain", :filename => "#{@message.id.to_s}-#{@nb}.log"
        #send_data @messages.collect {|m| "#{m.created_at.to_s} #{m.host} #{m.facility} #{m.full_message}"}.join("\n"), :type => "text/plain", :filename => "#{@message.id.to_s}-#{@nb}.log"
      }
    end
  end

  def getcompletemessage
    message = Message.find params[:id]
    render :text => CGI.escapeHTML(message.message)
  end

  def deletebystream
    begin
      conditions = Message.by_stream(params[:stream_id].to_i).criteria.to_hash
      throw "Missing conditions" if conditions.blank?

      Message.recalculate_host_counts
      Message.set(conditions, :deleted => true )

      flash[:notice] = "Messages have been deleted."
    rescue => e
      flash[:error] = "Could not delete messages."
    end

    redirect_to stream_path(params[:stream_id])
  end

  def deletebyquickfilter
    begin
      filters = JSON.parse(params[:filters])

      filters_with_symbols = Hash.new
      filters_with_symbols[:message] = filters["message"]
      filters_with_symbols[:facility] = filters["facility"]
      filters_with_symbols[:severity] = filters["severity"]
      filters_with_symbols[:host] = filters["host"]

      conditions = Message.all_by_quickfilter(filters_with_symbols, 0, 0).criteria.to_hash
      throw "Missing conditions" if conditions.blank?

      Message.recalculate_host_counts
      Message.set(conditions, :deleted => true )

      flash[:notice] = "Messages have been deleted."
    rescue
      flash[:error] = "Could not delete messages."
    end

    redirect_to :action => 'index'
  end

  # Get the count of new messages since a given UNIX timestamp
  def getnewmessagecount
    since = params[:since].to_i
    if since <= 0
      render :js => { 'status' => 'error', 'payload' => "Missing or invalid parameter: since" }.to_json
      return
    end
    render :js => { 'status' => 'success', 'payload' => Message.count_since(since) }.to_json
  end

end<|MERGE_RESOLUTION|>--- conflicted
+++ resolved
@@ -38,15 +38,12 @@
     end
   end
 
-<<<<<<< HEAD
   # Not possible to do this via before_filter because of scope decision by params hash
   def block_access_for_non_admins
     flash[:error] = "You have no access rights for this section."
     redirect_to :controller => "streams", :action => "index"
   end
 
-=======
->>>>>>> d837a451
   public
   def index
     @has_sidebar = true
