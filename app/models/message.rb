class Message
  include MongoMapper::Document

  set_database_name 'graylog2'

  key :message, String
  key :date, String
  key :host, String
  key :level, Integer
  key :facility, Integer

  LIMIT = 100

  def self.all_of_blacklist id, page = 1
    page = 1 if page.blank?
    
    conditions = Hash.new

    (blacklist = BlacklistedTerm.get_all_as_condition_hash(false, id)).blank? ? nil : conditions[:message] = blacklist;

    return self.all :limit => LIMIT, :order => "_id DESC", :conditions => conditions, :offset => self.get_offset(page)
  end

  def self.all_with_blacklist page = 1
    page = 1 if page.blank?

    conditions = Hash.new

    (blacklist = BlacklistedTerm.get_all_as_condition_hash).blank? ? nil : conditions[:message] = blacklist;

    return self.all :limit => LIMIT, :order => "_id DESC", :conditions => conditions, :offset => self.get_offset(page)
  end

  def self.all_of_stream stream_id, page = 1
    page = 1 if page.blank?
    conditions = Hash.new

    # Filter by message.
    by_message = Streamrule.get_message_condition_array stream_id
    if by_message.blank?
      # No messages to filter. Only add blacklist.
      (blacklist = BlacklistedTerm.get_all_as_condition_hash).blank? ? nil : conditions[:message] = blacklist;
    else
      # There are messages to filter. Combine with blacklist.
      blacklist = BlacklistedTerm.get_all_as_condition_hash true, nil, true
      if blacklist.blank?
        # Nothing on the blacklist. Just add message filter if exists.
        by_message.blank? ? nil : conditions[:message] = { '$in' => by_message }
      else
        # Blacklist and message filter set. Combine both.
        conditions[:message] = { '$nin' => blacklist, '$in' => by_message }
      end
    end

    # Filter by host.
    (by_host = Streamrule.get_host_condition_hash(stream_id)).blank? ? nil : conditions[:host] = by_host;

<<<<<<< HEAD
    # Filter by facility.
    (by_facility = Streamrule.get_facility_condition_hash(stream_id)).blank? ? nil : conditions[:facility] = by_facility;

     # Filter by severity.
    (by_severity = Streamrule.get_severity_condition_hash(stream_id)).blank? ? nil : conditions[:severity] = by_severity;

    RAILS_DEFAULT_LOGGER.info conditions[:message].inspect

    return self.all :limit => 100, :order => "_id DESC", :conditions => conditions
=======
    return self.all :limit => LIMIT, :order => "_id DESC", :conditions => conditions, :offset => self.get_offset(page)
  end

  def self.all_of_host host, page
    page = 1 if page.blank?
    return self.all :limit => LIMIT, :order => "_id DESC", :conditions => { "host" => host }, :offset => self.get_offset(page)
  end

  def self.delete_all_of_host host
    self.delete_all :conditions => { "host" => host }
>>>>>>> 307453fa
  end

  private

  def self.get_offset page
    if page.to_i <= 1
      return 0
    else
      return (LIMIT*page.to_i)
    end
  end


end<|MERGE_RESOLUTION|>--- conflicted
+++ resolved
@@ -55,7 +55,6 @@
     # Filter by host.
     (by_host = Streamrule.get_host_condition_hash(stream_id)).blank? ? nil : conditions[:host] = by_host;
 
-<<<<<<< HEAD
     # Filter by facility.
     (by_facility = Streamrule.get_facility_condition_hash(stream_id)).blank? ? nil : conditions[:facility] = by_facility;
 
@@ -64,8 +63,6 @@
 
     RAILS_DEFAULT_LOGGER.info conditions[:message].inspect
 
-    return self.all :limit => 100, :order => "_id DESC", :conditions => conditions
-=======
     return self.all :limit => LIMIT, :order => "_id DESC", :conditions => conditions, :offset => self.get_offset(page)
   end
 
@@ -76,7 +73,6 @@
 
   def self.delete_all_of_host host
     self.delete_all :conditions => { "host" => host }
->>>>>>> 307453fa
   end
 
   private
